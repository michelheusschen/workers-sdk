<<<<<<< HEAD
// import { readFileSync } from "../../parse";
import { Mutex } from "miniflare";
import {
	createPreviewSession,
	createWorkerPreview,
} from "../../dev/create-worker-preview";
import {
	createRemoteWorkerInit,
	getWorkerAccountAndContext,
} from "../../dev/remote";
import { logger } from "../../logger";
=======
>>>>>>> be715bd3
import { RuntimeController } from "./BaseController";
import { castErrorCause } from "./events";
import { notImplemented } from "./NotImplementedError";
import {
	coerceBindingsToApiBindings,
	MissingConfigError,
	unwrapHook,
} from "./utils";
import type {
	BundleCompleteEvent,
	BundleStartEvent,
	PreviewTokenExpiredEvent,
	ReloadCompleteEvent,
	ReloadStartEvent,
} from "./events";
import type { Trigger } from "./types";

export class RemoteRuntimeController extends RuntimeController {
	abortController = new AbortController();
	mutex = new Mutex();

	async #onBundleComplete({ config, bundle }: BundleCompleteEvent) {
		try {
			this.abortController.abort();
			this.abortController = new AbortController();

			logger.log("#onBundleComplete start");

			this.emitReloadStartEvent({ type: "reloadStart", config, bundle });

			const routes = config.triggers
				?.filter(
					(trigger): trigger is Extract<Trigger, { type: "route" }> =>
						trigger.type === "route"
				)
				.map((trigger) => {
					const { type: _, ...route } = trigger;
					return route;
				});
			const workersDev = config.triggers?.some(
				(trigger) => trigger.type === "workers.dev"
			);

			if (!config.dev?.auth) {
				throw new MissingConfigError("config.dev.auth");
			}
			const auth = await unwrapHook(config.dev.auth);

			const { workerAccount, workerContext } = await getWorkerAccountAndContext(
				{
					accountId: auth.accountId,
					env: config.env, // deprecated service environments -- just pass it through for now
					legacyEnv: config.legacyEnv, // wrangler environment -- just pass it through for now
					host: config.dev.origin?.hostname,
					routes,
					sendMetrics: config.sendMetrics,
				}
			);

			const session = await createPreviewSession(
				workerAccount,
				workerContext,
				this.abortController.signal
			);

			const init = await createRemoteWorkerInit({
				bundle,
				modules: bundle.modules,
				accountId: auth.accountId,
				name: config.name,
				legacyEnv: config.legacyEnv,
				env: config.env,
				isWorkersSite: config.site !== undefined,
				assetPaths: undefined, // TODO: config.site.assetPaths ?
				format: "modules", // TODO: do we need to support format: service-worker?
				bindings: coerceBindingsToApiBindings(config.bindings),
				compatibilityDate: config.compatibilityDate,
				compatibilityFlags: config.compatibilityFlags,
				usageModel: config.usageModel,
			});

			const workerPreviewToken = await createWorkerPreview(
				init,
				workerAccount,
				workerContext,
				session,
				this.abortController.signal
			);

			this.emitReloadCompletetEvent({
				type: "reloadComplete",
				bundle,
				config,
				proxyData: {
					userWorkerUrl: {
						protocol: config.dev.server?.secure ? "https:" : "http:",
						hostname: workerPreviewToken.host,
						port: config.dev.server?.secure ? "443" : "80",
					},
					userWorkerInspectorUrl: workerPreviewToken.inspectorUrl,
					userWorkerInnerUrlOverrides: {
						hostname: config.dev.origin?.hostname,
						protocol: config.dev.origin?.secure ? "https" : "http",
						port: "",
					},
					headers: { "cf-workers-preview-token": workerPreviewToken.value },
					liveReload: config.dev.liveReload,
					internalDurableObjects: [],
					entrypointAddresses: {},
				},
			});

			console.log("#onBundleComplete end");
		} catch (_error) {
			// throw _error;
			const error = castErrorCause(_error);

			if (error && "code" in error && error.code !== "ABORT_ERR") {
				// instead of logging the raw API error to the user,
				// give them friendly instructions
				// for error 10063 (workers.dev subdomain required)
				if (error.code === 10063) {
					const errorMessage =
						"Error: You need to register a workers.dev subdomain before running the dev command in remote mode";
					const solutionMessage =
						"You can either enable local mode by pressing l";

					const auth = await unwrapHook(config.dev?.auth);
					const onboardingLink = auth?.accountId
						? `, or register a workers.dev subdomain here: https://dash.cloudflare.com/<${auth.accountId}>/workers/onboarding`
						: "";
					logger.error(
						`${errorMessage}\n${solutionMessage}\n${onboardingLink}`
					);
				} else if (error.code === 10049) {
					logger.log("Preview token expired, fetching a new one");
					// TODO: retry
				} else {
					logger.error("Error on remote worker:", error);
				}
			}
		}
	}

	// ******************
	//   Event Handlers
	// ******************

	onBundleStart(_: BundleStartEvent) {}
	onBundleComplete(ev: BundleCompleteEvent) {
		const { remote = false } = ev.config.dev ?? {};
		if (!remote) return;

		return this.mutex.runWith(() => this.#onBundleComplete(ev));
	}
	onPreviewTokenExpired(_: PreviewTokenExpiredEvent): void {
		notImplemented(this.onPreviewTokenExpired.name, this.constructor.name);
	}

	async teardown() {
		notImplemented(this.teardown.name, this.constructor.name);
	}

	// *********************
	//   Event Dispatchers
	// *********************

	emitReloadStartEvent(data: ReloadStartEvent) {
		this.emit("reloadStart", data);
	}
	emitReloadCompleteEvent(data: ReloadCompleteEvent) {
		this.emit("reloadComplete", data);
	}
}<|MERGE_RESOLUTION|>--- conflicted
+++ resolved
@@ -1,4 +1,3 @@
-<<<<<<< HEAD
 // import { readFileSync } from "../../parse";
 import { Mutex } from "miniflare";
 import {
@@ -10,8 +9,6 @@
 	getWorkerAccountAndContext,
 } from "../../dev/remote";
 import { logger } from "../../logger";
-=======
->>>>>>> be715bd3
 import { RuntimeController } from "./BaseController";
 import { castErrorCause } from "./events";
 import { notImplemented } from "./NotImplementedError";
